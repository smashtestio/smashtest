--- conflicted
+++ resolved
@@ -34,12 +34,8 @@
 
 ## Running Smashtest locally
 
-<<<<<<< HEAD
-After cloning the project, in the top project directory, run `./src/node cli.js` where you'd normally run `smashtest`.
-=======
 1. Clone the project with `git clone https://github.com/smashtestio/smashtest.git`
 2. In the top project directory, run `node ./src/cli.js` where you'd normally run `smashtest`.
->>>>>>> 18d654d8
 This will run your local code instead of the regular Smashtest.
 
 ## Testing Smashtest locally
